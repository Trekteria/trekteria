import { StyleSheet, View, Text, TouchableOpacity, SafeAreaView, TextInput, ScrollView, Platform, KeyboardAvoidingView, ActivityIndicator } from 'react-native';
import { useRouter } from 'expo-router';
import { Typography } from '../../constants/Typography';
import { Colors } from '../../constants/Colors';
import { Ionicons } from '@expo/vector-icons';
import React, { useState, useEffect, useCallback } from 'react';
import { Calendar, DateData } from 'react-native-calendars';
import { MarkedDates } from 'react-native-calendars/src/types';
import Animated, {
     useSharedValue,
     useAnimatedStyle,
     withTiming,
     withSpring,
     withRepeat,
     withSequence,
     interpolate,
     interpolateColor,
     Easing,
     runOnJS
} from 'react-native-reanimated';
import { generateTripRecommendations } from '@/services/geminiService';
import AsyncStorage from '@react-native-async-storage/async-storage';
import { trackScreen, trackPreferencesEvent, trackEvent } from '../../services/analyticsService';
import { processRecommendations } from '@/services/recommendation';
import { supabase } from '@/services/supabaseConfig';
import { useColorScheme } from '../../hooks/useColorScheme';
import { useOfflineData } from '../../hooks/useOfflineData';
import { useUserStore } from '../../store';
<<<<<<< HEAD
=======
import CityAutocomplete from '../../components/CityAutocomplete';

interface City {
     city: string;
     city_ascii: string;
     state_id: string;
     state_name: string;
     lat: number;
     lng: number;
     population: number;
     density: number;
     source: string;
     military: boolean;
     incorporated: boolean;
     timezone: string;
     ranking: number;
     zips: string;
     id: number;
}
>>>>>>> ed23c676

type TravelerGroup = {
     label: string;
     subtitle: string;
     count: number;
};

type Question = {
     id: number;
     type: 'text' | 'date' | 'number' | 'select' | 'multiselect' | 'location';
     question: string;
     options?: string[];
     value: any;
     otherValue?: string;
     icon: keyof typeof Ionicons.glyphMap;
     groups?: TravelerGroup[];
};

type DateRange = {
     startDate: string | null;
     endDate: string | null;
};

export default function Preferences() {
     const router = useRouter();
     const { effectiveColorScheme } = useColorScheme();
     const isDarkMode = effectiveColorScheme === 'dark';
     const theme = isDarkMode ? Colors.dark : Colors.light;

     const { pullData } = useOfflineData();
     const { userId } = useUserStore();

     const [currentQuestion, setCurrentQuestion] = useState<number>(0);
     const [loading, setLoading] = useState<boolean>(false);
     const [success, setSuccess] = useState<boolean>(false);
     const [error, setError] = useState(false);
     const [dateRange, setDateRange] = useState<DateRange>({
          startDate: null,
          endDate: null,
     });

     // Loading steps state
     const [currentStep, setCurrentStep] = useState<number>(0);
     const [completedSteps, setCompletedSteps] = useState<Set<number>>(new Set());
     const [lastCompletedStep, setLastCompletedStep] = useState<number | null>(null);
     const [isLocationSuggestionsVisible, setIsLocationSuggestionsVisible] = useState<boolean>(false);

     const loadingSteps = [
          {
               title: "Analyzing your camping preferences",
               icon: "analytics-outline" as keyof typeof Ionicons.glyphMap,
          },
          {
               title: "Finding perfect locations & activities",
               icon: "sparkles-outline" as keyof typeof Ionicons.glyphMap,
          },
          {
               title: "Creating your personalized itinerary",
               icon: "construct-outline" as keyof typeof Ionicons.glyphMap,
          },
          {
               title: "Preparing your adventure guide",
               icon: "checkmark-circle-outline" as keyof typeof Ionicons.glyphMap,
          }
     ];

     // Clear previous storage data when component mounts
     useEffect(() => {
          AsyncStorage.multiRemove(['tripSummary', 'tripError', 'lastPlanId'])
               .catch((err: Error) => console.error("Error clearing previous data:", err));

          // Track screen view
          trackScreen('preferences');
          trackPreferencesEvent('preferences_viewed');
     }, []);

     const initialFormData: Question[] = [
          {
               id: 1,
               type: 'location',
               question: 'Where would you like to go camping?',
               value: { fromLocation: '', toLocation: '', radius: 25 },
               icon: 'location-outline',
          },
          {
               id: 2,
               type: 'date',
               question: 'When are you planning your camping trip?',
               value: { startDate: null, endDate: null },
               icon: 'calendar-clear-outline',
          },
          {
               id: 3,
               type: 'number',
               question: "Who's joining your camping trip?",
               value: {
                    adults: 1,
                    kids: 0,
                    toddlers: 0,
                    pets: 0,
                    wheelchairUsers: 0,
                    serviceAnimals: 0
               },
               icon: 'people-outline',
               groups: [
                    { label: 'Adults', subtitle: 'Ages 13 or above', count: 1 },
                    { label: 'Kids', subtitle: 'Ages 5 - 12', count: 0 },
                    { label: 'Toddlers', subtitle: 'Ages 0 - 4', count: 0 },
                    { label: 'Pets', subtitle: '', count: 0 },
                    { label: 'Wheelchair users', subtitle: 'Requires accessible facilities', count: 0 },
                    { label: 'Service animals', subtitle: 'Assistance animals', count: 0 }
               ]
          },
          {
               id: 4,
               type: 'select',
               question: "What's your camping experience level?",
               options: ['First-time camper', 'Camped a few times', 'Regular camper', 'Camping expert'],
               value: '',
               icon: 'footsteps-outline',
          },
          {
               id: 5,
               type: 'select',
               question: 'What type of camping do you prefer?',
               options: [
                    "Campground camping - Reserved sites with facilities",
                    "Car camping - Drive-up sites near parking",
                    "RV camping - Full hookups and amenities",
                    "Backpacking - Remote wilderness camping",
                    "Other"
               ],
               value: '',
               icon: 'car-outline',
          },
          {
               id: 6,
               type: 'multiselect',
               question: 'What camping amenities are important to you?',
               options: ['Restrooms', 'Showers', 'Drinking water', 'Fire pits', 'Picnic tables', 'Electric hookups', 'RV dump station', 'Camp store', 'Other'],
               value: [],
               icon: 'water-outline',
          },
          {
               id: 7,
               type: 'multiselect',
               question: 'What activities are you interested in while camping?',
               options: ['Hiking', 'Fishing', 'Swimming', 'Boating', 'Wildlife viewing', 'Photography', 'Stargazing', 'Other'],
               value: [],
               icon: 'trail-sign-outline',
          },
          {
               id: 8,
               type: 'multiselect',
               question: 'What are your must-haves for the campsite?',
               options: ['Shaded spots', 'Privacy from other campsites', 'Cell service', 'Pet-friendly', 'Accessible facilities', 'Quiet hours', 'Other'],
               value: [],
               icon: 'shield-outline',
          },
          {
               id: 9,
               type: 'select',
               question: "What weather conditions do you prefer for camping?",
               options: [
                    "Warm and sunny - 70-85°F (21-29°C)",
                    "Mild and pleasant - 60-75°F (15-24°C)",
                    "Cool and crisp - 45-65°F (7-18°C)",
                    "Cold weather - Below 45°F (7°C)",
                    "Other"
               ],
               value: '',
               icon: 'partly-sunny-outline',
          }
     ];

     const [formData, setFormData] = useState<Question[]>(initialFormData);

     const slideAnimation = useSharedValue(0);
     const progressAnimation = useSharedValue(0);
     const progressSegments = formData.map(() => useSharedValue(0));

     const setCurrentQuestionSafe = useCallback((index: number) => {
          setCurrentQuestion(index);
     }, []);

     // Loading step progression functions
     const resetLoadingSteps = useCallback(() => {
          setCurrentStep(0);
          setCompletedSteps(new Set());
     }, []);

     // Mark current step as completed and move to next
     const completeCurrentStep = useCallback(() => {
          setCurrentStep(prevCurrentStep => {
               setLastCompletedStep(prevCurrentStep);
               setCompletedSteps(prev => new Set([...prev, prevCurrentStep]));

               if (prevCurrentStep < loadingSteps.length - 1) {
                    return prevCurrentStep + 1;
               }
               return prevCurrentStep;
          });
     }, [loadingSteps.length]);

     // Simulate step progression with timing
     const simulateStepProgression = useCallback(async () => {
          resetLoadingSteps();

          const stepTimings = [1500, 2000, 1800, 2500, 1000, 800]; // Different timing for each step

          for (let i = 0; i < loadingSteps.length; i++) {
               if (i > 0) {
                    // Mark previous step as completed and move to next
                    setLastCompletedStep(i - 1);
                    setCompletedSteps(prev => new Set([...prev, i - 1]));
                    setCurrentStep(i);
               }

               // Wait for the duration of this step
               await new Promise(resolve => setTimeout(resolve, stepTimings[i] || 1500));
          }

          // Mark final step as completed
          setLastCompletedStep(loadingSteps.length - 1);
          setCompletedSteps(prev => new Set([...prev, loadingSteps.length - 1]));
     }, [loadingSteps, resetLoadingSteps]);

     // Enhanced animations for loading steps
     const currentStepRotation = useSharedValue(0);
     const stepScale = useSharedValue(1);
     const stepOpacity = useSharedValue(1);
     const completedStepScales = loadingSteps.map(() => useSharedValue(1));

     useEffect(() => {
          if (currentStep < loadingSteps.length) {

               // Pulse animation for current step
               stepScale.value = withRepeat(
                    withSequence(
                         withTiming(1.1, { duration: 800, easing: Easing.bezier(0.4, 0, 0.2, 1) }),
                         withTiming(1, { duration: 800, easing: Easing.bezier(0.4, 0, 0.2, 1) })
                    ),
                    -1,
                    true
               );
          }
     }, [currentStep]);

     // Animate only the last completed step with a bounce effect
     useEffect(() => {
          if (lastCompletedStep !== null && lastCompletedStep < loadingSteps.length) {
               completedStepScales[lastCompletedStep].value = withSequence(
                    withTiming(1.2, { duration: 300, easing: Easing.bezier(0.68, -0.55, 0.265, 1.55) }),
                    withTiming(1, { duration: 300, easing: Easing.bezier(0.68, -0.55, 0.265, 1.55) })
               );
          }
     }, [lastCompletedStep]);

     const currentStepAnimatedStyle = useAnimatedStyle(() => ({
          transform: [
               { rotate: `${currentStepRotation.value}deg` },
               { scale: stepScale.value }
          ]
     }));

     const completedStepAnimatedStyles = completedStepScales.map((scale, index) =>
          useAnimatedStyle(() => ({
               transform: [{ scale: scale.value }]
          }))
     );

     useEffect(() => {
          // Animate progress bar
          progressAnimation.value = withTiming(currentQuestion / (formData.length - 1), {
               duration: 300,
               easing: Easing.bezier(0.4, 0, 0.2, 1),
          });

          // Animate each segment
          formData.forEach((_, index: number) => {
               progressSegments[index].value = withTiming(
                    index <= currentQuestion ? 1 : 0,
                    {
                         duration: 300,
                         easing: Easing.bezier(0.4, 0, 0.2, 1),
                    }
               );
          });
     }, [currentQuestion, formData.length, progressAnimation, progressSegments]);

     const handleClose = () => {
          router.back();
     };

     const handleNext = async () => {
          if (currentQuestion < formData.length - 1) {
               // Track progression through questions
               trackEvent('preferences_question_answered', {
                    question_number: currentQuestion + 1,
                    question_type: formData[currentQuestion].type,
                    question_text: formData[currentQuestion].question,
                    answer_value: formData[currentQuestion].value,
                    category: 'preferences'
               });

               slideAnimation.value = withTiming(-1, {
                    duration: 200,
                    easing: Easing.out(Easing.ease),
               }, () => {
                    runOnJS(setCurrentQuestionSafe)(currentQuestion + 1);
                    slideAnimation.value = 1;
                    slideAnimation.value = withSpring(0, {
                         damping: 20,
                         stiffness: 90,
                    });
               });
          } else {
               // Submit form
               setLoading(true);
               resetLoadingSteps();

               // Track form completion
               trackEvent('preferences_form_submitted', {
                    total_questions: formData.length,
                    completion_time_ms: Date.now(), // You can calculate actual time if needed
                    category: 'preferences'
               });

               try {
                    const formattedData = formData.map((question) => {
                         // Handle 'Other' values first
                         if (question.type === 'select' && question.value === 'Other') {
                              return {
                                   ...question,
                                   value: question.otherValue || ''
                              };
                         }
                         if (question.type === 'multiselect' && question.value.includes('Other')) {
                              const otherValues = [...question.value.filter((v: string) => v !== 'Other')];
                              if (question.otherValue) {
                                   otherValues.push(question.otherValue);
                              }
                              return {
                                   ...question,
                                   value: otherValues
                              };
                         }
                         // Special handling for group composition
                         if (question.type === 'number' && question.groups) {
                              const groupValue: Record<string, number> = {};
                              question.groups.forEach(group => {
                                   // Convert label to camelCase key
                                   const key = group.label
                                        .toLowerCase()
                                        .replace(/[^a-zA-Z0-9]+(.)/g, (_, chr) => chr.toUpperCase());
                                   groupValue[key] = group.count;
                              });
                              return {
                                   ...question,
                                   value: groupValue
                              };
                         }
                         return question;
                    });

                    // Format the data into a readable string
                    const formatFormData = async () => {
                         let summary = '';

                         // Location and radius (Question 1)
                         const locationData = formattedData[0].value;
                         if (locationData.toLocation) {
                              if (locationData.fromLocation) {
                                   summary += `I would like to travel from ${locationData.fromLocation} to ${locationData.toLocation}`;
                              } else {
                                   summary += `I would like to go to ${locationData.toLocation}`;
                              }
                              summary += ` within ${locationData.radius} miles of the destination`;
                         }

                         // Date range (Question 2)
                         const dateInfo = formattedData[1].value;
                         if (dateInfo.startDate && dateInfo.endDate) {
                              const startDate = new Date(dateInfo.startDate).toLocaleDateString();
                              const endDate = new Date(dateInfo.endDate).toLocaleDateString();
                              summary += ` from ${startDate} to ${endDate}.`;
                         } else if (dateInfo.startDate) {
                              const startDate = new Date(dateInfo.startDate).toLocaleDateString();
                              summary += ` on ${startDate}.`;
                         } else {
                              summary += '.';
                         }

                         // Group composition (Question 3)
                         const groupInfo = formattedData[2].value;
                         const groupParts = [];

                         if (groupInfo.adults > 0) {
                              groupParts.push(`${groupInfo.adults} adult${groupInfo.adults > 1 ? 's' : ''}`);
                         }
                         if (groupInfo.kids > 0) {
                              groupParts.push(`${groupInfo.kids} kid${groupInfo.kids > 1 ? 's' : ''}`);
                         }
                         if (groupInfo.toddlers > 0) {
                              groupParts.push(`${groupInfo.toddlers} toddler${groupInfo.toddlers > 1 ? 's' : ''}`);
                         }
                         if (groupInfo.pets > 0) {
                              groupParts.push(`${groupInfo.pets} pet${groupInfo.pets > 1 ? 's' : ''}`);
                         }
                         if (groupInfo.wheelchairUsers > 0) {
                              groupParts.push(`${groupInfo.wheelchairUsers} wheelchair user${groupInfo.wheelchairUsers > 1 ? 's' : ''}`);
                         }
                         if (groupInfo.serviceAnimals > 0) {
                              groupParts.push(`${groupInfo.serviceAnimals} service animal${groupInfo.serviceAnimals > 1 ? 's' : ''}`);
                         }

                         if (groupParts.length > 0) {
                              summary += ` There will be ${groupParts.join(', ')}.`;
                         }

                         // Experience level (Question 4)
                         const experience = formattedData[3].value;
                         if (experience) {
                              summary += ` I am a ${experience.toLowerCase()}.`;
                         }

                         // Camping type preference (Question 5)
                         const campingType = formattedData[4].value;
                         if (campingType) {
                              const type = campingType.split(' - ')[0];
                              summary += ` I prefer ${type.toLowerCase()}.`;
                         }

                         // Amenities (Question 6)
                         const amenities = formattedData[5].value;
                         if (amenities && amenities.length > 0) {
                              summary += ` I need these amenities: ${amenities.join(', ')}.`;
                         }

                         // Activities (Question 7)
                         const activities = formattedData[6].value;
                         if (activities && activities.length > 0) {
                              summary += ` I'm interested in: ${activities.join(', ')}.`;
                         }

                         // Must-haves (Question 8)
                         const mustHaves = formattedData[7].value;
                         if (mustHaves && mustHaves.length > 0) {
                              summary += ` My must-haves are: ${mustHaves.join(', ')}.`;
                         }

                         // Weather preference (Question 9)
                         const weatherPreference = formattedData[8].value;
                         if (weatherPreference) {
                              const preferredWeather = weatherPreference.split(' - ')[0];
                              summary += ` I prefer camping in ${preferredWeather.toLowerCase()} weather conditions.`;
                         }

                         return summary;
                    };

                    // Handle the async formatFormData function
                    formatFormData().then(async formattedSummary => {
                         console.log('Form summary:', formattedSummary);

                         try {
                              // Step 1: Analyzing
                              completeCurrentStep(); // Complete step 0

                              // Step 2: Generating
                              const recommendations = await generateTripRecommendations(formattedSummary);
                              completeCurrentStep(); // Complete step 1

                              // Get current user ID from Supabase
                              const { data: { user }, error: userError } = await supabase.auth.getUser();
                              if (userError) throw userError;

                              if (!user) {
                                   throw new Error("User not authenticated");
                              }

                              // Process recommendations and save to Supabase and AsyncStorage
                              await processRecommendations(user.id, formattedData, formattedSummary, recommendations);

                              // Step 3: Building
                              completeCurrentStep(); // Complete step 2

                              // Step 4: Finalizing
                              await new Promise(resolve => setTimeout(resolve, 500)); // Brief pause
                              completeCurrentStep(); // Complete step 3 (final)

                              setSuccess(true);

                              // Pull data from Supabase
                              await pullData(userId);

                              // Navigate to results page
                              router.replace({
                                   pathname: '/(app)/result'
                              });
                         } catch (error: any) {
                              console.error('Error generating recommendations:', error);

                              // Reset loading steps on error
                              resetLoadingSteps();

                              // Store the error and summary in AsyncStorage
                              await AsyncStorage.setItem('tripSummary', formattedSummary);
                              const errorMessage = error.toString().includes("429") || error.toString().includes("quota")
                                   ? "We're experiencing high demand right now. The trip recommendation service has reached its limit. Please try again later or contact support if this persists."
                                   : "Failed to generate trip recommendations. Please try again.";
                              await AsyncStorage.removeItem('lastPlanId');

                              setError(true);

                              // Navigate to results page
                              router.push({
                                   pathname: '/(app)/result'
                              });
                         } finally {
                              setLoading(false);
                         }
                    });
               } catch (error) {
                    console.error("Error processing form:", error);

                    // Reset loading steps on error
                    resetLoadingSteps();
                    setLoading(false);
                    router.push('/(app)/result');
               }
          }
     };

     const handlePrevious = () => {
          if (currentQuestion > 0) {
               slideAnimation.value = withTiming(1, {
                    duration: 200,
                    easing: Easing.out(Easing.ease),
               }, () => {
                    runOnJS(setCurrentQuestionSafe)(currentQuestion - 1);
                    slideAnimation.value = -1;
                    slideAnimation.value = withSpring(0, {
                         damping: 20,
                         stiffness: 90,
                    });
               });
          }
     };

     const animatedContentStyle = useAnimatedStyle(() => {
          const translateX = interpolate(
               slideAnimation.value,
               [-1, 0, 1],
               [-300, 0, 300]
          );
          const opacity = interpolate(
               slideAnimation.value,
               [-1, 0, 1],
               [0, 1, 0]
          );
          return {
               transform: [{ translateX }],
               opacity,
          };
     });

     const updateValue = (value: any) => {
          const newFormData = [...formData];
          newFormData[currentQuestion].value = value;
          setFormData(newFormData);
     };

     const onDayPress = (day: DateData) => {
          if (!dateRange.startDate || dateRange.endDate) {
               // Start new range
               setDateRange({
                    startDate: day.dateString,
                    endDate: null,
               });
               updateValue({
                    startDate: day.dateString,
                    endDate: null,
               });
          } else {
               // Complete the range
               if (day.timestamp >= new Date(dateRange.startDate).getTime()) {
                    const newRange = {
                         startDate: dateRange.startDate,
                         endDate: day.dateString,
                    };
                    setDateRange(newRange);
                    updateValue(newRange);
               } else {
                    // Selected date is before start date, start new range
                    setDateRange({
                         startDate: day.dateString,
                         endDate: null,
                    });
                    updateValue({
                         startDate: day.dateString,
                         endDate: null,
                    });
               }
          }
     };

     const getMarkedDates = (): MarkedDates => {
          const marked: MarkedDates = {};

          if (dateRange.startDate) {
               marked[dateRange.startDate] = {
                    startingDay: true,
                    color: Colors.primary,
                    textColor: 'white',
               };

               if (dateRange.endDate) {
                    marked[dateRange.endDate] = {
                         endingDay: true,
                         color: Colors.primary,
                         textColor: 'white',
                    };

                    // Fill in all dates between start and end
                    let currentDate = new Date(dateRange.startDate);
                    const endDate = new Date(dateRange.endDate);
                    currentDate.setDate(currentDate.getDate() + 1);

                    while (currentDate < endDate) {
                         const dateString = currentDate.toISOString().split('T')[0];
                         marked[dateString] = {
                              color: Colors.primary,
                              textColor: 'white',
                         };
                         currentDate.setDate(currentDate.getDate() + 1);
                    }
               }
          }

          return marked;
     };

     const renderDateRange = () => {
          return (
               <View style={[styles.calendarContainer, { borderColor: theme.borderColor }]}>
                    <Calendar
                         minDate={new Date().toISOString().split('T')[0]}
                         markingType="period"
                         markedDates={getMarkedDates()}
                         onDayPress={onDayPress}
                         theme={{
                              calendarBackground: theme.background,
                              textSectionTitleColor: theme.icon,
                              selectedDayBackgroundColor: theme.primary,
                              selectedDayTextColor: 'white',
                              todayTextColor: theme.primary,
                              dayTextColor: theme.text,
                              textDisabledColor: theme.inactive || '#d9e1e8',
                              dotColor: theme.primary,
                              monthTextColor: theme.text,
                              indicatorColor: theme.primary,
                              textDayFontSize: 16,
                              textMonthFontSize: 16,
                              textDayHeaderFontSize: 14,
                              arrowColor: theme.text,
                         }}
                    />
                    <View style={[styles.dateRangeInfo, { borderTopColor: theme.borderColor }]}>
                         <Text style={[styles.dateRangeText, { color: theme.text }]}>
                              {dateRange.startDate ? (
                                   dateRange.endDate ? (
                                        `${new Date(dateRange.startDate).toLocaleDateString()} - ${new Date(
                                             dateRange.endDate
                                        ).toLocaleDateString()}`
                                   ) : (
                                        `Select end date`
                                   )
                              ) : (
                                   'Select start date'
                              )}
                         </Text>
                    </View>
               </View>
          );
     };

     const renderQuestion = () => {
          const question = formData[currentQuestion];
          switch (question.type) {
               case 'location':
                    return (
                         <View style={styles.locationContainer}>
                              <View style={[styles.locationInputContainer, { backgroundColor: theme.card, borderColor: theme.borderColor }]}>
                                   <Ionicons name="locate-outline" size={20} color={theme.icon} style={styles.locationIcon} />
                                   <CityAutocomplete
                                        onSelect={(city: City) => {
                                             const newValue = {
                                                  ...question.value,
                                                  fromLocation: `${city.city}, ${city.state_id}`,
                                                  fromLocationData: {
                                                       city: city.city,
                                                       state: city.state_name,
                                                       stateCode: city.state_id,
                                                       coordinates: {
                                                            lat: city.lat,
                                                            lng: city.lng
                                                       }
                                                  }
                                             };
                                             updateValue(newValue);
                                        }}
                                        onInputChange={(text) => {
                                             const newValue = {
                                                  ...question.value,
                                                  fromLocation: text
                                             };
                                             updateValue(newValue);
                                        }}
                                        value={question.value.fromLocation}
                                        placeholder="Starting Location"
                                        style={styles.cityAutocompleteInput}
                                        theme={theme}
                                        onSuggestionsVisibilityChange={setIsLocationSuggestionsVisible}
                                   />
                              </View>

                              <View style={[styles.locationInputContainer, { backgroundColor: theme.card, borderColor: theme.borderColor }]}>
                                   <Ionicons name="location-outline" size={20} color={theme.icon} style={styles.locationIcon} />
                                   <CityAutocomplete
                                        onSelect={(city: City) => {
                                             const newValue = {
                                                  ...question.value,
                                                  toLocation: `${city.city}, ${city.state_id}`,
                                                  toLocationData: {
                                                       city: city.city,
                                                       state: city.state_name,
                                                       stateCode: city.state_id,
                                                       coordinates: {
                                                            lat: city.lat,
                                                            lng: city.lng
                                                       }
                                                  }
                                             };
                                             updateValue(newValue);
                                        }}
                                        onInputChange={(text) => {
                                             const newValue = {
                                                  ...question.value,
                                                  toLocation: text
                                             };
                                             updateValue(newValue);
                                        }}
                                        value={question.value.toLocation}
                                        placeholder="Destination"
                                        style={styles.cityAutocompleteInput}
                                        theme={theme}
                                        onSuggestionsVisibilityChange={setIsLocationSuggestionsVisible}
                                   />
                              </View>

                              {!isLocationSuggestionsVisible && (
                                   <View style={[styles.radiusContainer, { backgroundColor: theme.card, borderColor: theme.borderColor }]}>
                                        <View style={styles.radiusLabelContainer}>
                                             <Text style={[styles.radiusLabel, { color: theme.text }]}>Search radius</Text>
                                        </View>
                                        <View style={styles.radiusInputContainer}>
                                             <TouchableOpacity
                                                  style={[styles.numberButton, {
                                                       borderColor: theme.borderColor,
                                                       backgroundColor: theme.background
                                                  }]}
                                                  onPress={() => {
                                                       const newValue = {
                                                            ...question.value,
                                                            radius: Math.max(5, question.value.radius - 5)
                                                       };
                                                       updateValue(newValue);
                                                  }}>
                                                  <Ionicons name="remove" size={16} color={theme.text} />
                                             </TouchableOpacity>
                                             <Text style={[styles.numberText, { color: theme.text }]}>{question.value.radius} mi</Text>
                                             <TouchableOpacity
                                                  style={[styles.numberButton, {
                                                       borderColor: theme.borderColor,
                                                       backgroundColor: theme.background
                                                  }]}
                                                  onPress={() => {
                                                       const newValue = {
                                                            ...question.value,
                                                            radius: question.value.radius + 5
                                                       };
                                                       updateValue(newValue);
                                                  }}>
                                                  <Ionicons name="add" size={16} color={theme.text} />
                                             </TouchableOpacity>
                                        </View>
                                   </View>
                              )}
                         </View>
                    );
               case 'date':
                    return renderDateRange();
               case 'number':
                    if (question.groups) {
                         return (
                              <View style={styles.groupsContainer}>
                                   {question.groups.map((group, index) => (
                                        <View key={index} style={[styles.groupItem, { borderBottomColor: theme.borderColor }]}>
                                             <View style={styles.groupInfo}>
                                                  <Text style={[styles.groupLabel, { color: theme.text }]}>{group.label}</Text>
                                                  {group.subtitle && (
                                                       <Text style={[styles.groupSubtitle, { color: theme.icon }]}>{group.subtitle}</Text>
                                                  )}
                                             </View>
                                             <View style={styles.groupControls}>
                                                  <TouchableOpacity
                                                       style={[styles.numberButton, {
                                                            borderColor: theme.borderColor,
                                                            backgroundColor: theme.card
                                                       }]}
                                                       onPress={() => {
                                                            const newGroups = [...question.groups!];
                                                            newGroups[index].count = Math.max(0, group.count - 1);
                                                            const newValue = newGroups.reduce((acc, g) => ({
                                                                 ...acc,
                                                                 [g.label.toLowerCase().replace(' ', '')]: g.count
                                                            }), {});
                                                            updateValue(newValue);
                                                       }}>
                                                       <Ionicons name="remove" size={18} color={theme.text} />
                                                  </TouchableOpacity>
                                                  <Text style={[styles.numberText, { color: theme.text }]}>{group.count}</Text>
                                                  <TouchableOpacity
                                                       style={[styles.numberButton, {
                                                            borderColor: theme.borderColor,
                                                            backgroundColor: theme.card
                                                       }]}
                                                       onPress={() => {
                                                            const newGroups = [...question.groups!];
                                                            newGroups[index].count = group.count + 1;
                                                            const newValue = newGroups.reduce((acc, g) => ({
                                                                 ...acc,
                                                                 [g.label.toLowerCase().replace(' ', '')]: g.count
                                                            }), {});
                                                            updateValue(newValue);
                                                       }}>
                                                       <Ionicons name="add" size={18} color={theme.text} />
                                                  </TouchableOpacity>
                                             </View>
                                        </View>
                                   ))}
                              </View>
                         );
                    }
                    return (
                         <View style={styles.numberContainer}>
                              <TouchableOpacity
                                   style={[styles.numberButton, {
                                        borderColor: theme.borderColor,
                                        backgroundColor: theme.card
                                   }]}
                                   onPress={() => updateValue(Math.max(1, question.value - 1))}>
                                   <Ionicons name="remove" size={24} color={theme.text} />
                              </TouchableOpacity>
                              <Text style={[styles.numberText, { color: theme.text }]}>{question.value}</Text>
                              <TouchableOpacity
                                   style={[styles.numberButton, {
                                        borderColor: theme.borderColor,
                                        backgroundColor: theme.card
                                   }]}
                                   onPress={() => updateValue(question.value + 1)}>
                                   <Ionicons name="add" size={24} color={theme.text} />
                              </TouchableOpacity>
                         </View>
                    );
               case 'select':
                    const shouldUseColumns = question.options && question.options.length > 5;
                    return (
                         <View style={[
                              styles.optionsContainer,
                              shouldUseColumns && styles.optionsContainerTwoColumns
                         ]}>
                              {question.options?.map((option) => (
                                   <TouchableOpacity
                                        key={option}
                                        style={[
                                             styles.optionButton,
                                             shouldUseColumns && styles.optionButtonTwoColumns,
                                             { borderColor: theme.borderColor, backgroundColor: theme.card },
                                             question.value === option && [styles.selectedOption, { backgroundColor: theme.primary }],
                                        ]}
                                        onPress={() => updateValue(option)}>
                                        <Text
                                             style={[
                                                  styles.optionText,
                                                  { color: theme.text },
                                                  question.value === option && styles.selectedOptionText,
                                             ]}>
                                             {option}
                                        </Text>
                                   </TouchableOpacity>
                              ))}
                              {question.value === 'Other' && (
                                   <TextInput
                                        style={[styles.otherInput, {
                                             color: theme.text,
                                             borderColor: theme.borderColor,
                                             backgroundColor: theme.card
                                        }]}
                                        value={question.otherValue}
                                        onChangeText={(text) => {
                                             const newFormData = [...formData];
                                             newFormData[currentQuestion].otherValue = text;
                                             setFormData(newFormData);
                                        }}
                                        placeholder="Please specify"
                                        placeholderTextColor={theme.inactive}
                                        multiline
                                        numberOfLines={3}
                                   />
                              )}
                         </View>
                    );
               case 'multiselect':
                    const shouldUseColumnsMulti = question.options && question.options.length > 4;
                    return (
                         <View style={[
                              styles.optionsContainer,
                              shouldUseColumnsMulti && styles.optionsContainerTwoColumns
                         ]}>
                              {question.options?.map((option) => (
                                   <TouchableOpacity
                                        key={option}
                                        style={[
                                             styles.optionButton,
                                             shouldUseColumnsMulti && styles.optionButtonTwoColumns,
                                             { borderColor: theme.borderColor, backgroundColor: theme.card },
                                             question.value.includes(option) && [styles.selectedOption, { backgroundColor: theme.primary }],
                                        ]}
                                        onPress={() => {
                                             const newValue = question.value.includes(option)
                                                  ? question.value.filter((item: string) => item !== option)
                                                  : [...question.value, option];
                                             updateValue(newValue);
                                        }}>
                                        <Text
                                             style={[
                                                  styles.optionText,
                                                  { color: theme.text },
                                                  question.value.includes(option) && styles.selectedOptionText,
                                             ]}>
                                             {option}
                                        </Text>
                                   </TouchableOpacity>
                              ))}
                              {question.value.includes('Other') && (
                                   <TextInput
                                        style={[styles.otherInput, {
                                             color: theme.text,
                                             borderColor: theme.borderColor,
                                             backgroundColor: theme.card
                                        }]}
                                        value={question.otherValue}
                                        onChangeText={(text) => {
                                             const newFormData = [...formData];
                                             newFormData[currentQuestion].otherValue = text;
                                             setFormData(newFormData);
                                        }}
                                        placeholder="Please specify"
                                        placeholderTextColor={theme.inactive}
                                        multiline
                                        numberOfLines={3}
                                   />
                              )}
                         </View>
                    );
          }
     };

     const hasValue = (value: any, otherValue?: string): boolean => {
          if (value === null || value === undefined) return false;
          if (typeof value === 'string') {
               if (value === 'Other') return !!otherValue;
               return value.trim().length > 0;
          }
          if (typeof value === 'object') {
               if (Array.isArray(value)) {
                    if (value.includes('Other')) return !!otherValue;
                    return value.length > 0;
               }
               if ('startDate' in value && 'endDate' in value) return !!value.startDate && !!value.endDate;
               if ('fromLocation' in value && 'toLocation' in value) return !!value.toLocation.trim();
               // For the groups/number question, check if any count is > 0
               const values = Object.values(value);
               return values.some(v => typeof v === 'number' ? v > 0 : !!v);
          }
          return !!value;
     };

     // Pre-compute all animated styles for progress segments
     const progressSegmentStyles = formData.map((_, index) =>
          useAnimatedStyle(() => {
               const backgroundColor = interpolateColor(
                    progressSegments[index].value,
                    [0, 1],
                    [isDarkMode ? '#444444' : '#E0E0E0', theme.primary]
               );

               return {
                    flex: 1,
                    height: '100%',
                    borderRadius: 2,
                    backgroundColor,
               };
          })
     );

     return (
          <>
               {loading ? (
                    <View style={[styles.loadingContainer, { backgroundColor: theme.background }]}>
                         <View style={styles.sequentialStepsContainer}>
                              {loadingSteps.map((step, index) => {
                                   const isCompleted = completedSteps.has(index);
                                   const isCurrent = currentStep === index;
                                   const isUpcoming = index > currentStep;

                                   return (
                                        <View key={index} style={styles.sequentialStepItem}>
                                             {/* Step Icon */}
                                             <View style={styles.stepIconContainer}>
                                                  {isCompleted ? (
                                                       <Animated.View style={[styles.stepIcon, styles.completedStepIcon, { backgroundColor: theme.primary }, completedStepAnimatedStyles[index]]}>
                                                            <Ionicons
                                                                 name={step.icon}
                                                                 size={16}
                                                                 color="white"
                                                            />
                                                       </Animated.View>
                                                  ) : isCurrent ? (
                                                       <Animated.View style={[styles.stepIcon, styles.currentStepIcon, { borderColor: theme.primary }, currentStepAnimatedStyle]}>
                                                            <Ionicons
                                                                 name={step.icon}
                                                                 size={14}
                                                                 color={theme.primary}
                                                            />
                                                       </Animated.View>
                                                  ) : (
                                                       <View style={[styles.stepIcon, styles.upcomingStepIcon, { borderColor: theme.borderColor }]}>
                                                            <Ionicons
                                                                 name={step.icon}
                                                                 size={16}
                                                                 color={theme.borderColor}
                                                            />
                                                       </View>
                                                  )}
                                             </View>

                                             {/* Step Text */}
                                             <Text style={[
                                                  styles.stepText,
                                                  {
                                                       color: isCompleted ? theme.icon : isCurrent ? theme.text : theme.icon,
                                                       fontWeight: '600'
                                                  }
                                             ]}>
                                                  {step.title}
                                             </Text>
                                        </View>
                                   );
                              })}
                         </View>
                    </View>
               ) : (
                    <SafeAreaView style={[styles.safeArea, { backgroundColor: theme.background }]}>
                         <KeyboardAvoidingView
                              style={styles.keyboardAvoidingView}
                              behavior={Platform.OS === 'ios' ? 'padding' : 'height'}
                              keyboardVerticalOffset={Platform.OS === 'ios' ? 0 : 20}
                         >
                              <View style={[styles.container, { backgroundColor: theme.background }]}>
                                   <TouchableOpacity style={styles.closeButton} onPress={handleClose}>
                                        <Ionicons name="close" size={35} color={theme.text} />
                                   </TouchableOpacity>

                                   <View style={styles.progressContainer}>
                                        <Animated.View
                                             style={[
                                                  styles.progressBar,
                                                  {
                                                       width: withSpring(
                                                            `${((currentQuestion + 1) / formData.length) * 100}%`,
                                                            {
                                                                 damping: 20,
                                                                 stiffness: 90,
                                                            }
                                                       ),
                                                       backgroundColor: theme.primary,
                                                  },
                                             ]}
                                        />
                                        {formData.map((_, index) => (
                                             <Animated.View
                                                  key={index}
                                                  style={progressSegmentStyles[index]}
                                             />
                                        ))}
                                   </View>

                                   <ScrollView
                                        style={styles.scrollView}
                                        contentContainerStyle={styles.scrollViewContent}
                                        keyboardShouldPersistTaps="handled"
                                        showsVerticalScrollIndicator={false}
                                   >
                                        <Animated.View style={[styles.contentContainer, animatedContentStyle]}>
                                             <View style={styles.iconContainer}>
                                                  <Ionicons
                                                       name={formData[currentQuestion].icon}
                                                       size={40}
                                                       color={theme.primary}
                                                  />
                                             </View>
                                             <Text style={[styles.questionText, { color: theme.primary }]}>{formData[currentQuestion].question}</Text>
                                             <View style={styles.questionContainer}>
                                                  {renderQuestion()}
                                             </View>

                                             <View style={[
                                                  styles.navigationContainer,
                                                  currentQuestion === 0 && styles.navigationContainerFirstQuestion
                                             ]}>
                                                  {currentQuestion > 0 && (
                                                       <TouchableOpacity style={styles.navButton} onPress={handlePrevious}>
                                                            <Text style={[styles.navButtonText, { color: theme.text }]}>Back</Text>
                                                       </TouchableOpacity>
                                                  )}
                                                  <TouchableOpacity
                                                       style={[
                                                            styles.navButton,
                                                            currentQuestion === 0 && styles.navButtonFirstQuestion
                                                       ]}
                                                       onPress={handleNext}
                                                  >
                                                       <Text style={[styles.navButtonText, { color: theme.text }]}>
                                                            {currentQuestion === formData.length - 1
                                                                 ? 'Finish'
                                                                 : hasValue(formData[currentQuestion].value, formData[currentQuestion].otherValue)
                                                                      ? 'Next'
                                                                      : 'Skip'
                                                            }
                                                       </Text>
                                                  </TouchableOpacity>
                                             </View>
                                        </Animated.View>
                                   </ScrollView>
                              </View>
                         </KeyboardAvoidingView>
                    </SafeAreaView>
               )}
          </>
     );
}

const styles = StyleSheet.create({
     safeArea: {
          flex: 1,
     },
     container: {
          flex: 1,
          padding: 20,
     },
     closeButton: {
          position: 'absolute',
          top: 10,
          left: 10,
          padding: 10,
          zIndex: 1,
     },
     progressContainer: {
          flexDirection: 'row',
          height: 4,
          marginTop: 60,
          marginBottom: 20,
          gap: 4,
     },
     progressSegment: {
          flex: 1,
          height: '100%',
          borderRadius: 2,
     },
     progressSegmentActive: {
          backgroundColor: Colors.primary,
     },
     progressSegmentInactive: {
          backgroundColor: '#E0E0E0',
     },
     contentContainer: {
          flex: 1,
          alignItems: 'center',
          paddingHorizontal: 20,
     },
     iconContainer: {
          width: 80,
          height: 80,
          justifyContent: 'center',
          alignItems: 'center',
     },
     questionText: {
          ...Typography.text.h3,
          textAlign: 'center',
          marginBottom: 30,
     },
     input: {
          width: '100%',
          height: 50,
          borderWidth: 0.5,
          borderRadius: 100,
          paddingHorizontal: 20,
          paddingVertical: 15,
          ...Typography.text.body,
     },
     numberContainer: {
          flexDirection: 'row',
          alignItems: 'center',
          gap: 20,
     },
     optionsContainer: {
          width: '100%',
          gap: 20,
     },
     optionsContainerTwoColumns: {
          flexDirection: 'row',
          flexWrap: 'wrap',
          gap: 12,
          justifyContent: 'space-between',
     },
     optionButton: {
          paddingVertical: 15,
          paddingHorizontal: 20,
          borderRadius: 100,
          borderWidth: 0.5,
          alignItems: 'flex-start',
          justifyContent: 'center',
     },
     optionButtonTwoColumns: {
          width: '48%',
          paddingVertical: 12,
          paddingHorizontal: 15,
          minHeight: 50,
     },
     selectedOption: {
          borderColor: Colors.primary,
     },
     optionText: {
          fontSize: 16,
     },
     selectedOptionText: {
          color: 'white',
     },
     questionContainer: {
          width: '100%',
     },
     navigationContainer: {
          flexDirection: 'row',
          justifyContent: 'space-between',
          gap: 10,
          marginTop: 20,
          width: '100%',
     },
     navigationContainerFirstQuestion: {
          justifyContent: 'flex-end',
     },
     navButton: {
          paddingVertical: 20,
          borderRadius: 8,
          maxWidth: 160,
          alignItems: 'flex-end',
     },
     navButtonFirstQuestion: {
          alignItems: 'flex-end',
     },
     navButtonText: {
          ...Typography.text.body,
     },
     calendarContainer: {
          width: '100%',
          borderRadius: 30,
          overflow: 'hidden',
          borderWidth: 1,
     },
     dateRangeInfo: {
          padding: 15,
          borderTopWidth: 1,
          alignItems: 'center',
     },
     dateRangeText: {
          fontSize: 16,
     },
     groupsContainer: {
          width: '100%',
          gap: 20,
     },
     groupItem: {
          flexDirection: 'row',
          justifyContent: 'space-between',
          alignItems: 'center',
          width: '100%',
          paddingBottom: 20,
          borderBottomWidth: 1,
     },
     groupInfo: {
          flex: 1,
     },
     groupLabel: {
          ...Typography.text.h4,
     },
     groupSubtitle: {
          ...Typography.text.caption,
          marginTop: 4,
     },
     groupControls: {
          flexDirection: 'row',
          alignItems: 'center',
          gap: 20,
     },
     numberButton: {
          width: 30,
          height: 30,
          borderRadius: 15,
          borderWidth: 1,
          justifyContent: 'center',
          alignItems: 'center',
     },
     numberText: {
          ...Typography.text.h4,
          minWidth: 24,
          textAlign: 'center',
     },
     progressBar: {
          position: 'absolute',
          height: 4,
          borderRadius: 2,
          left: 0,
     },
     otherInput: {
          width: '100%',
          minHeight: 100,
          borderWidth: 0.5,
          borderRadius: 12,
          paddingHorizontal: 15,
          paddingVertical: 10,
          marginTop: 10,
          textAlignVertical: 'top',
          ...Typography.text.body,
     },
     keyboardAvoidingView: {
          flex: 1,
     },
     scrollView: {
          flex: 1,
     },
     scrollViewContent: {
          flexGrow: 1,
     },
     loadingContainer: {
          flex: 1,
          height: '100%',
          width: '100%',
          justifyContent: 'center',
          alignItems: 'center',
          gap: 20,
          padding: 20,
     },
     sequentialStepsContainer: {
          width: '100%',
          paddingHorizontal: 10,
     },
     sequentialStepItem: {
          flexDirection: 'row',
          alignItems: 'center',
          marginBottom: 28,
          paddingVertical: 4,
     },
     stepIconContainer: {
          marginRight: 20,
     },
     stepIcon: {
          width: 28,
          height: 28,
          borderRadius: 14,
          justifyContent: 'center',
          alignItems: 'center',
          shadowColor: '#000',
          shadowOffset: { width: 0, height: 1 },
          shadowOpacity: 0.1,
          shadowRadius: 2,
          elevation: 2,
     },
     completedStepIcon: {
          // backgroundColor will be set dynamically
     },
     currentStepIcon: {
          borderWidth: 2,
          backgroundColor: 'transparent',
     },
     upcomingStepIcon: {
          borderWidth: 1,
          backgroundColor: 'transparent',
     },
     stepText: {
          ...Typography.text.body,
          fontSize: 18,
          fontWeight: '400',
          flex: 1,
          lineHeight: 24,
     },
     stepTextContainer: {
          flex: 1,
          gap: 4,
     },
     stepDescription: {
          ...Typography.text.body,
          fontSize: 14,
          fontWeight: '400',
          lineHeight: 18,
          opacity: 0.7,
     },
     loadingText: {
          ...Typography.text.h3,
          lineHeight: 30,
          textAlign: 'center',
     },
     locationContainer: {
          width: '100%',
          gap: 20,
     },
     locationInputWrapper: {
          width: '100%',
          borderRadius: 30,
          overflow: 'hidden',
          borderWidth: 1,
     },
     locationInputContainer: {
          flexDirection: 'row',
          alignItems: 'center',
          paddingHorizontal: 16,
          paddingVertical: 20,
          borderRadius: 30,
          borderWidth: 1,
          marginBottom: 10,
     },
     locationIcon: {
          marginRight: 12,
     },
     locationInput: {
          flex: 1,
          fontSize: 16,
          padding: 0,
          ...Typography.text.body,
     },
     cityAutocompleteInput: {
          flex: 1,
          margin: 0,
     },
     locationDivider: {
          height: 1,
          width: '100%',
          opacity: 0.5,
     },
     radiusContainer: {
          flexDirection: 'row',
          alignItems: 'center',
          justifyContent: 'space-between',
          paddingHorizontal: 16,
          paddingVertical: 12,
          borderRadius: 100,
          borderWidth: 1,
     },
     radiusLabelContainer: {
          flexDirection: 'row',
          alignItems: 'center',
          gap: 8,
     },
     radiusLabel: {
          ...Typography.text.body,
          fontSize: 15,
     },
     radiusInputContainer: {
          flexDirection: 'row',
          alignItems: 'center',
          gap: 12,
     },
}); <|MERGE_RESOLUTION|>--- conflicted
+++ resolved
@@ -26,8 +26,6 @@
 import { useColorScheme } from '../../hooks/useColorScheme';
 import { useOfflineData } from '../../hooks/useOfflineData';
 import { useUserStore } from '../../store';
-<<<<<<< HEAD
-=======
 import CityAutocomplete from '../../components/CityAutocomplete';
 
 interface City {
@@ -47,7 +45,6 @@
      zips: string;
      id: number;
 }
->>>>>>> ed23c676
 
 type TravelerGroup = {
      label: string;
